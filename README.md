--- conflicted
+++ resolved
@@ -1,37 +1,24 @@
 [![Build Status](https://travis-ci.org/der-On/XPlane2Blender.svg?branch=v3-3)](https://travis-ci.org/der-On/XPlane2Blender)
 
 # Introduction
-<<<<<<< HEAD
-This addon for Blender 2.72 and up makes it possible to export models made in Blender to the X-Plane object format (.obj). Despite the name "XPlane2Blender", there is no import feature.
-
-## General Requirements
-- Blender 2.72 or higher
-=======
 This addon for Blender 2.76 and up makes it possible to export models made in Blender to the X-Plane object format (.obj). Despite the name "XPlane2Blender", there is no import feature.
 
 ## General Requirements
 - Blender 2.76 or higher
->>>>>>> 17118877
 - XPlane2Blender 3.3.10 or higher
 
 People wishing to develop the plugin should the tutorial on Plugin Development in the manual.
 
 ## Automatic Installation
-<<<<<<< HEAD
-**Note: This process will override an existing copy of the plugin!** This is probably what you want anyway, however, just in case you want, write down or copy the previous version of the plugin.
+**Note: This process will override an existing copy of the plugin!** To backup your current version of the plugin, see the manual instructions in the [manual](https://der-on.gitbooks.io/xplane2blender-docs/content/v3.4/34_installation.html). **Always make backups of your work, especially when beta testing, as newer versions may not be backwards compatibility.** Read the release notes for more details.
 
-1. Download the latest **non-pre-release** ``.zip`` version of the plugin from the [releases page](https://github.com/der-On/XPlane2Blender/releases). Look for files that don't have ``-alpha``, ``-beta``, ``-rc`` in the name, such as ``io_xplane2blender_3_4_0+20170828124634.zip``. Do **NOT** unzip the file
+1. Download the latest **non-pre-release** ``.zip`` version of the plugin from the [releases page](https://github.com/der-On/XPlane2Blender/releases). Download the .zip file that has ``_rc`` in the name: for instance ``io_xplane2blender_3_4_0_rc-1-3_20171223025744.zip``. Do **NOT** unzip the file
 2. In Blender, open up the User Preferences, go to the Addons tab, and click at the bottom "Install From File..."
-3. Using the file picker, find the .zip file and click "Install From File...". This will automatically unzip to the addons folder, and enable it.
-4. Restart Blender even if you see the UI change and begin using XPlane2Blender!
-
-Make backups of your work. Newer versions may have introduced backwards compatibility issues. Check the release notes between your current version (if you have one) and the version you're downloading for details.
-
-For a more detailed installation guide including, including manual installation, please read the [manual](https://der-on.gitbooks.io/xplane2blender-docs/content/v3.4/34_installation.html).
-
-## Documentation Sources
-Be aware, documentation for XPlane2Blender may not be up to date. **This is being worked on heavily because someone told us it was important to them!** Lessons learned: Read with an eye on dates published and version numbers, ask the devs for help, and tell us what you need! __We do reply back eventually.__
-
+3. Using the file picker, find the .zip file and click "Install From File...". This will automatically unzip to the addons folder
+4. Ensure the checkbox next to the words "Import-Export: Export: X-Plane (.obj)" is checked
+5. Restart Blender even if you see the UI change and begin using XPlane2Blender!
+How to use:
+-----------
 - [XPlane2Blender Manual](https://der-on.gitbooks.io/xplane2blender-docs/content/)
 - [Dan Klaue's "Using Blender With PlaneMaker" Playlist](https://www.youtube.com/playlist?list=PLDB0F4B925CF9169C)
 - [X-Plane Scenery File Formats](http://developer.x-plane.com/docs/specs/)
@@ -39,38 +26,12 @@
 - [X-Plane Scenery Developer Blog/Knowledge Base](http://developer.x-plane.com/)
 - [X-Plane Modeling Tutorials](http://developer.x-plane.com/docs/modeling/)
 
+
 ## Contact Us
 The best way to contact us is through [a bug report](https://github.com/der-On/XPlane2Blender/issues). Otherwise, e-mail ted at x-plane dot com, especially if you're worried about the security of your payware models while debugging them.
-
 ## Test Suite
 **The average user does not need the test suite.** Before releasing a build to the public we test the code many many many times! This is only useful for developers and power user who make changes to the source code.
 
-=======
-**Note: This process will override an existing copy of the plugin!** To backup your current version of the plugin, see the manual instructions in the [manual](https://der-on.gitbooks.io/xplane2blender-docs/content/v3.4/34_installation.html). **Always make backups of your work, especially when beta testing, as newer versions may not be backwards compatibility.** Read the release notes for more details.
-
-1. Download the latest **non-pre-release** ``.zip`` version of the plugin from the [releases page](https://github.com/der-On/XPlane2Blender/releases). Download the .zip file that has ``_rc`` in the name: for instance ``io_xplane2blender_3_4_0_rc-1-3_20171223025744.zip``. Do **NOT** unzip the file
-2. In Blender, open up the User Preferences, go to the Addons tab, and click at the bottom "Install From File..."
-3. Using the file picker, find the .zip file and click "Install From File...". This will automatically unzip to the addons folder
-4. Ensure the checkbox next to the words "Import-Export: Export: X-Plane (.obj)" is checked
-5. Restart Blender even if you see the UI change and begin using XPlane2Blender!
-
-## Documentation Sources
-Be aware, documentation for XPlane2Blender may not be up to date. **This is being worked on heavily because someone told us it was important to them!** Lessons learned: Read with an eye on dates published and version numbers, ask the devs for help, and tell us what you need! __We do reply back eventually.__
-
-- [XPlane2Blender Manual](https://der-on.gitbooks.io/xplane2blender-docs/content/)
-- [Dan Klaue's "Using Blender With PlaneMaker" Playlist](https://www.youtube.com/playlist?list=PLDB0F4B925CF9169C)
-- [X-Plane Scenery File Formats](http://developer.x-plane.com/docs/specs/)
-- [X-Plane.org's 3d Modeling board](https://forums.x-plane.org/index.php?/forums/forum/45-3d-modeling/)
-- [X-Plane Scenery Developer Blog/Knowledge Base](http://developer.x-plane.com/)
-- [X-Plane Modeling Tutorials](http://developer.x-plane.com/docs/modeling/)
-
-## Contact Us
-The best way to contact us is through [a bug report](https://github.com/der-On/XPlane2Blender/issues). Otherwise, e-mail ted at x-plane dot com, especially if you're worried about the security of your payware models while debugging them.
-
-## Test Suite
-**The average user does not need the test suite.** Before releasing a build to the public we test the code many many many times! This is only useful for developers and power user who make changes to the source code.
-
->>>>>>> 17118877
 If you have Python installed (hopefully matching Blender's internal interpreter for maximum stability) and the **full source code** downloaded, you can run the test suite. It will attempt to export sample .blend files that utilize various features of the exporter and print the results (see the contents of the ``test`` folder). All passing means XPlane2Blender is safe to use. In the XPlane2Blender folder, open up a command line and run
 
 ``python tests.py --print-fails``
